--- conflicted
+++ resolved
@@ -16,15 +16,12 @@
     "xor_args",
     "try_load_from_hub",
     "build_extra_kwargs",
-<<<<<<< HEAD
     "image",
-=======
     "get_from_dict_or_env",
     "get_from_env",
     "stringify_dict",
     "comma_list",
     "stringify_value",
->>>>>>> a844b495
 ]
 
 
