--- conflicted
+++ resolved
@@ -1098,13 +1098,8 @@
     run_evaluators, examples = _setup_evaluation(
         wrapped_model, examples, evaluation, data_type
     )
-<<<<<<< HEAD
-    examples = _validate_example_inputs(examples, llm_or_chain_factory, input_mapper)
+    examples = _validate_example_inputs(examples, wrapped_model, input_mapper)
     evaluation_handler = EvaluatorCallbackHandler(
-=======
-    examples = _validate_example_inputs(examples, wrapped_model, input_mapper)
-    evalution_handler = EvaluatorCallbackHandler(
->>>>>>> a69cb958
         evaluators=run_evaluators or [],
         client=client,
     )
